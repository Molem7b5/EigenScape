--- conflicted
+++ resolved
@@ -10,7 +10,7 @@
 from sklearn.metrics import classification_report
 from sklearn.preprocessing import StandardScaler
 
-from spatial_funcs import *
+from spatial import *
 
 import pandas as pd
 import seaborn as sn
@@ -46,15 +46,10 @@
 
         info = extract_info(info)
         # make list of unique labels in training data
-<<<<<<< HEAD
-        self._label_list = sorted(set(labels
-                                    for examples, labels in info.items()))
+
+        self._label_list = sorted(set(labels for x, labels in info.items()))
         data, indeces = self._build_dataset(info)
 
-=======
-        self._label_list = sorted(set(labels for x, labels in info.items()))
-        data, indeces = self._gen_audio_features(info)
->>>>>>> 614bc7f9
         # fit scaler and scale training data (exclude target_numbers column)
         data[:,:-1] = self._scaler.fit_transform(data[:,:-1])
         self._fit_gmms(data)
